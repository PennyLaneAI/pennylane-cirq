# Copyright 2019-2020 Xanadu Quantum Technologies Inc.
#
# Licensed under the Apache License, Version 2.0 (the "License");
# you may not use this file except in compliance with the License.
# You may obtain a copy of the License at
#
#     http://www.apache.org/licenses/LICENSE-2.0
#
# Unless required by applicable law or agreed to in writing, software
# distributed under the License is distributed on an "AS IS" BASIS,
# WITHOUT WARRANTIES OR CONDITIONS OF ANY KIND, either express or implied.
# See the License for the specific language governing permissions and
# limitations under the License.
#!/usr/bin/env python3

import sys
import os
from setuptools import setup

with open("pennylane_cirq/_version.py") as f:
    version = f.readlines()[-1].split()[-1].strip("\"'")

# Put pip installation requirements here.
# Requirements should be as minimal as possible.
# Avoid pinning, and use minimum version numbers
# only where required.
requirements = ["pennylane>=0.11", "cirq>=0.9"]

info = {
    "name": "PennyLane-Cirq",
    "version": version,
    "maintainer": "Xanadu Inc.",
    "maintainer_email": "software@xanadu.ai",
    "url": "http://xanadu.ai",
    "license": "Apache License 2.0",
    "packages": ["pennylane_cirq"],
    "entry_points": {"pennylane.plugins": ["cirq.simulator = pennylane_cirq:SimulatorDevice",
                                           "cirq.mixedsimulator = pennylane_cirq:MixedStateSimulatorDevice",
<<<<<<< HEAD
                                           "cirq.qsim = pennylane_cirq.qsim_device:QSimDevice",
                                           "cirq.qsimh = pennylane_cirq.qsim_device:QSimhDevice"],},
=======
                                           "cirq.pasqal = pennylane_cirq:PasqalDevice"],},
>>>>>>> f3dc1ffc
    # Place a one line description here. This will be shown by pip
    "description": "PennyLane plugin for Cirq",
    "long_description": open("README.rst").read(),
    "long_description_content_type": "text/x-rst",
    # The name of the folder containing the plugin
    "provides": ["pennylane_cirq"],
    "install_requires": requirements,
}

classifiers = [
    "Development Status :: 4 - Beta",
    "Environment :: Console",
    "Intended Audience :: Science/Research",
    "License :: OSI Approved :: Apache Software License",
    "Natural Language :: English",
    "Operating System :: POSIX",
    "Operating System :: MacOS :: MacOS X",
    "Operating System :: POSIX :: Linux",
    "Operating System :: Microsoft :: Windows",
    "Programming Language :: Python",
    # Make sure to specify here the versions of Python supported
    "Programming Language :: Python :: 3",
    "Programming Language :: Python :: 3.6",
    "Programming Language :: Python :: 3.7",
    "Programming Language :: Python :: 3.8",
    "Programming Language :: Python :: 3 :: Only",
    "Topic :: Scientific/Engineering :: Physics",
]

setup(classifiers=classifiers, **(info))
<|MERGE_RESOLUTION|>--- conflicted
+++ resolved
@@ -1,74 +1,71 @@
-# Copyright 2019-2020 Xanadu Quantum Technologies Inc.
-#
-# Licensed under the Apache License, Version 2.0 (the "License");
-# you may not use this file except in compliance with the License.
-# You may obtain a copy of the License at
-#
-#     http://www.apache.org/licenses/LICENSE-2.0
-#
-# Unless required by applicable law or agreed to in writing, software
-# distributed under the License is distributed on an "AS IS" BASIS,
-# WITHOUT WARRANTIES OR CONDITIONS OF ANY KIND, either express or implied.
-# See the License for the specific language governing permissions and
-# limitations under the License.
-#!/usr/bin/env python3
-
-import sys
-import os
-from setuptools import setup
-
-with open("pennylane_cirq/_version.py") as f:
-    version = f.readlines()[-1].split()[-1].strip("\"'")
-
-# Put pip installation requirements here.
-# Requirements should be as minimal as possible.
-# Avoid pinning, and use minimum version numbers
-# only where required.
-requirements = ["pennylane>=0.11", "cirq>=0.9"]
-
-info = {
-    "name": "PennyLane-Cirq",
-    "version": version,
-    "maintainer": "Xanadu Inc.",
-    "maintainer_email": "software@xanadu.ai",
-    "url": "http://xanadu.ai",
-    "license": "Apache License 2.0",
-    "packages": ["pennylane_cirq"],
-    "entry_points": {"pennylane.plugins": ["cirq.simulator = pennylane_cirq:SimulatorDevice",
-                                           "cirq.mixedsimulator = pennylane_cirq:MixedStateSimulatorDevice",
-<<<<<<< HEAD
-                                           "cirq.qsim = pennylane_cirq.qsim_device:QSimDevice",
-                                           "cirq.qsimh = pennylane_cirq.qsim_device:QSimhDevice"],},
-=======
-                                           "cirq.pasqal = pennylane_cirq:PasqalDevice"],},
->>>>>>> f3dc1ffc
-    # Place a one line description here. This will be shown by pip
-    "description": "PennyLane plugin for Cirq",
-    "long_description": open("README.rst").read(),
-    "long_description_content_type": "text/x-rst",
-    # The name of the folder containing the plugin
-    "provides": ["pennylane_cirq"],
-    "install_requires": requirements,
-}
-
-classifiers = [
-    "Development Status :: 4 - Beta",
-    "Environment :: Console",
-    "Intended Audience :: Science/Research",
-    "License :: OSI Approved :: Apache Software License",
-    "Natural Language :: English",
-    "Operating System :: POSIX",
-    "Operating System :: MacOS :: MacOS X",
-    "Operating System :: POSIX :: Linux",
-    "Operating System :: Microsoft :: Windows",
-    "Programming Language :: Python",
-    # Make sure to specify here the versions of Python supported
-    "Programming Language :: Python :: 3",
-    "Programming Language :: Python :: 3.6",
-    "Programming Language :: Python :: 3.7",
-    "Programming Language :: Python :: 3.8",
-    "Programming Language :: Python :: 3 :: Only",
-    "Topic :: Scientific/Engineering :: Physics",
-]
-
-setup(classifiers=classifiers, **(info))
+# Copyright 2019-2020 Xanadu Quantum Technologies Inc.
+#
+# Licensed under the Apache License, Version 2.0 (the "License");
+# you may not use this file except in compliance with the License.
+# You may obtain a copy of the License at
+#
+#     http://www.apache.org/licenses/LICENSE-2.0
+#
+# Unless required by applicable law or agreed to in writing, software
+# distributed under the License is distributed on an "AS IS" BASIS,
+# WITHOUT WARRANTIES OR CONDITIONS OF ANY KIND, either express or implied.
+# See the License for the specific language governing permissions and
+# limitations under the License.
+#!/usr/bin/env python3
+
+import sys
+import os
+from setuptools import setup
+
+with open("pennylane_cirq/_version.py") as f:
+    version = f.readlines()[-1].split()[-1].strip("\"'")
+
+# Put pip installation requirements here.
+# Requirements should be as minimal as possible.
+# Avoid pinning, and use minimum version numbers
+# only where required.
+requirements = ["pennylane>=0.11", "cirq>=0.9"]
+
+info = {
+    "name": "PennyLane-Cirq",
+    "version": version,
+    "maintainer": "Xanadu Inc.",
+    "maintainer_email": "software@xanadu.ai",
+    "url": "http://xanadu.ai",
+    "license": "Apache License 2.0",
+    "packages": ["pennylane_cirq"],
+    "entry_points": {"pennylane.plugins": ["cirq.simulator = pennylane_cirq:SimulatorDevice",
+                                           "cirq.mixedsimulator = pennylane_cirq:MixedStateSimulatorDevice",
+                                           "cirq.qsim = pennylane_cirq:QSimDevice",
+                                           "cirq.qsimh = pennylane_cirq:QSimhDevice"],},
+                                           "cirq.pasqal = pennylane_cirq:PasqalDevice"],},
+    # Place a one line description here. This will be shown by pip
+    "description": "PennyLane plugin for Cirq",
+    "long_description": open("README.rst").read(),
+    "long_description_content_type": "text/x-rst",
+    # The name of the folder containing the plugin
+    "provides": ["pennylane_cirq"],
+    "install_requires": requirements,
+}
+
+classifiers = [
+    "Development Status :: 4 - Beta",
+    "Environment :: Console",
+    "Intended Audience :: Science/Research",
+    "License :: OSI Approved :: Apache Software License",
+    "Natural Language :: English",
+    "Operating System :: POSIX",
+    "Operating System :: MacOS :: MacOS X",
+    "Operating System :: POSIX :: Linux",
+    "Operating System :: Microsoft :: Windows",
+    "Programming Language :: Python",
+    # Make sure to specify here the versions of Python supported
+    "Programming Language :: Python :: 3",
+    "Programming Language :: Python :: 3.6",
+    "Programming Language :: Python :: 3.7",
+    "Programming Language :: Python :: 3.8",
+    "Programming Language :: Python :: 3 :: Only",
+    "Topic :: Scientific/Engineering :: Physics",
+]
+
+setup(classifiers=classifiers, **(info))