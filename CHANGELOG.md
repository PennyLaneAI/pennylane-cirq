--- conflicted
+++ resolved
@@ -2,7 +2,6 @@
 
 ### New features since last release
 
-<<<<<<< HEAD
 * Devices from Cirq's qsim and qsimh submodules are now available for use.
   [(#36)](https://github.com/PennyLaneAI/pennylane-cirq/pull/36).
 
@@ -23,8 +22,6 @@
   dev = qml.device("cirq.pasqal", control_radius=1.0, wires=3)
   ```
 
-=======
->>>>>>> 9bfc7254
 ### Breaking changes
 
 ### Improvements
@@ -35,10 +32,9 @@
 
 ### Contributors
 
-<<<<<<< HEAD
-This release contains contributions from (in alphabetical order): Theodor Isacsson, Nathan Killoran, Josh Izaac
-=======
 This release contains contributions from (in alphabetical order):
+
+Theodor Isacsson, Nathan Killoran, Josh Izaac
 
 ---
 
@@ -61,7 +57,6 @@
 This release contains contributions from (in alphabetical order):
 
 Nathan Killoran, Josh Izaac
->>>>>>> 9bfc7254
 
 ---
 
