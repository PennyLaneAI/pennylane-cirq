PennyLane-Cirq Plugin
#####################

:Release: |release|

.. image:: _static/puzzle_cirq.png
    :align: center
    :width: 70%
    :target: javascript:void(0);

|

.. include:: ../README.rst
  :start-after:    header-start-inclusion-marker-do-not-remove
  :end-before: header-end-inclusion-marker-do-not-remove

Once Pennylane-Cirq is installed, the provided Cirq devices can be accessed straight
away in PennyLane, without the need to import any additional packages.

Devices
~~~~~~~

Currently, PennyLane-Cirq provides four Cirq devices for PennyLane:

.. devicegalleryitem::
    :name: 'cirq.simulator'
    :description: Cirq's simulator backend.
    :link: devices/simulator.html

.. devicegalleryitem::
    :name: 'cirq.mixedsimulator'
    :description: Cirq's density matrix simulator backend.
    :link: devices/mixed_simulator.html

.. devicegalleryitem::
<<<<<<< HEAD
    :name: 'cirq.qsim' and 'cirq.qsimh'
    :description: The qsim and qsimh simulator backends.
    :link: devices/qsim.html

=======
    :name: 'cirq.pasqal'
    :description: Simulator for Pasqal's neutral atom devices.
    :link: devices/pasqal.html
>>>>>>> f3dc1ffc

.. raw:: html

        <div style='clear:both'></div>
        </br>

Tutorials
~~~~~~~~~

To see the PennyLane-Cirq plugin in action, you can use any of the qubit based `demos
from the PennyLane documentation <https://pennylane.ai/qml/demonstrations.html>`_, for example
the tutorial on `qubit rotation <https://pennylane.ai/qml/demos/tutorial_qubit_rotation.html>`_,
and simply replace ``'default.qubit'`` with the ``'cirq.simulator'`` device:

.. code-block:: python

    dev = qml.device('cirq.simulator', wires=XXX)


.. toctree::
   :maxdepth: 2
   :titlesonly:
   :hidden:

   installation
   support

.. toctree::
   :maxdepth: 2
   :caption: Usage
   :hidden:

   devices/simulator
   devices/mixed_simulator
<<<<<<< HEAD
   devices/qsim
=======
   devices/pasqal
>>>>>>> f3dc1ffc

.. toctree::
   :maxdepth: 1
   :caption: API
   :hidden:

   code<|MERGE_RESOLUTION|>--- conflicted
+++ resolved
@@ -33,16 +33,14 @@
     :link: devices/mixed_simulator.html
 
 .. devicegalleryitem::
-<<<<<<< HEAD
     :name: 'cirq.qsim' and 'cirq.qsimh'
     :description: The qsim and qsimh simulator backends.
     :link: devices/qsim.html
 
-=======
+.. devicegalleryitem::
     :name: 'cirq.pasqal'
     :description: Simulator for Pasqal's neutral atom devices.
     :link: devices/pasqal.html
->>>>>>> f3dc1ffc
 
 .. raw:: html
 
@@ -77,11 +75,8 @@
 
    devices/simulator
    devices/mixed_simulator
-<<<<<<< HEAD
    devices/qsim
-=======
    devices/pasqal
->>>>>>> f3dc1ffc
 
 .. toctree::
    :maxdepth: 1
