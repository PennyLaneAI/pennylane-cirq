--- conflicted
+++ resolved
@@ -1,9 +1,4 @@
-<<<<<<< HEAD
 # Copyright 2018-2020 Xanadu Quantum Technologies Inc.
-=======
-# Copyright 2019-2020 Xanadu Quantum Technologies Inc.
->>>>>>> 94f13b15
-
 # Licensed under the Apache License, Version 2.0 (the "License");
 # you may not use this file except in compliance with the License.
 # You may obtain a copy of the License at
